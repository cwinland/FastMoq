--- conflicted
+++ resolved
@@ -203,13 +203,8 @@
             // No Constructor.
             new Action(() => Mocks.CreateInstance<IFileSystem>(false).Should().NotBeNull()).Should().Throw<NotImplementedException>();
 
-<<<<<<< HEAD
-            Action b = () => Mocks.CreateInstance<IFileSystem>(false).Should().NotBeNull();
-            b.Should().Throw<NotImplementedException>();
-=======
             // Valid Constructor.
             new Action(() => Mocks.CreateInstance<IFileSystem>(true).Should().NotBeNull()).Should().NotThrow();
->>>>>>> d4b6b769
         }
 
         [Fact]
@@ -248,8 +243,6 @@
         public void CreateFromInterface_BestGuess() => Mocks.CreateInstance<ITestClassNormal>().Should().NotBeNull();
 
         [Fact]
-<<<<<<< HEAD
-=======
         public void CreateFromInterface_ManyMatches_ShouldThrow_Ambigous()
         {
             new Action (() => Mocks.CreateInstance<ITestClassDouble>().Should().NotBeNull()).Should().Throw<AmbiguousImplementationException>();
@@ -258,7 +251,6 @@
         }
 
         [Fact]
->>>>>>> d4b6b769
         public void CreateInstance()
         {
             Mocks.CreateInstance<ITestClassOne>().Should().NotBeNull();
