﻿<?xml version="1.0" encoding="utf-8"?>
<HelpTOC>

<<<<<<< HEAD
  <HelpTOCNode Id="f1dbf30f-01f3-40df-bcaa-450cceb0eca7" Title="FastMoq Namespace" Url="html/N-FastMoq.htm">
    <HelpTOCNode Title="BlazorMockerTestBase(TComponent) Class" Url="html/T-FastMoq.BlazorMockerTestBase-1.htm" />
    <HelpTOCNode Id="9f5187d1-4069-4a6c-b727-9abff6d8e0c9" Title="InstanceModel Class" Url="html/T-FastMoq.InstanceModel.htm">
      <HelpTOCNode Title="InstanceModel Members" Url="html/AllMembers.T-FastMoq.InstanceModel.htm" />
      <HelpTOCNode Id="30802e50-4d32-4a05-9625-bcdfb2bb61a1" Title="InstanceModel Properties" Url="html/Properties.T-FastMoq.InstanceModel.htm">
=======
  <HelpTOCNode Id="b19a6ece-100f-4bd2-92a6-b4d06d8ff7a2" Title="FastMoq Namespace" Url="html/N-FastMoq.htm">
    <HelpTOCNode Id="d365c4f2-72f2-4eb1-a1b1-107bff2cc87a" Title="InstanceModel Class" Url="html/T-FastMoq.InstanceModel.htm">
      <HelpTOCNode Title="InstanceModel Members" Url="html/AllMembers.T-FastMoq.InstanceModel.htm" />
      <HelpTOCNode Id="5b5330ad-e047-4207-8954-c342b88ae58f" Title="InstanceModel Properties" Url="html/Properties.T-FastMoq.InstanceModel.htm">
>>>>>>> 58c4b3fa
        <HelpTOCNode Title="Arguments Property " Url="html/P-FastMoq.InstanceModel.Arguments.htm" />
        <HelpTOCNode Title="CreateFunc Property " Url="html/P-FastMoq.InstanceModel.CreateFunc.htm" />
        <HelpTOCNode Title="InstanceType Property " Url="html/P-FastMoq.InstanceModel.InstanceType.htm" />
      </HelpTOCNode>
    </HelpTOCNode>
<<<<<<< HEAD
    <HelpTOCNode Id="e865cc6e-23b6-4645-a60a-cdcdd991b8b0" Title="InstanceModel(TClass) Class" Url="html/T-FastMoq.InstanceModel-1.htm">
      <HelpTOCNode Title="InstanceModel(TClass) Members" Url="html/AllMembers.T-FastMoq.InstanceModel-1.htm" />
      <HelpTOCNode Id="4bef5d72-2e15-46ed-a3c1-f3d68a43c646" Title="InstanceModel(TClass) Constructor " Url="html/Overload-FastMoq.InstanceModel-1.-ctor.htm">
=======
    <HelpTOCNode Id="4756f4f6-c3b9-4bd2-bb35-58f24396d4d4" Title="InstanceModel(TClass) Class" Url="html/T-FastMoq.InstanceModel-1.htm">
      <HelpTOCNode Title="InstanceModel(TClass) Members" Url="html/AllMembers.T-FastMoq.InstanceModel-1.htm" />
      <HelpTOCNode Id="83f64cb2-8f33-499e-a7bf-b8c975245902" Title="InstanceModel(TClass) Constructor " Url="html/Overload-FastMoq.InstanceModel-1.-ctor.htm">
>>>>>>> 58c4b3fa
        <HelpTOCNode Title="InstanceModel(TClass) Constructor " Url="html/M-FastMoq.InstanceModel-1.-ctor.htm" />
        <HelpTOCNode Title="InstanceModel(TClass) Constructor (Nullable(Func(Mocker, TClass)))" Url="html/M-FastMoq.InstanceModel-1.-ctor_1.htm" />
        <HelpTOCNode Title="InstanceModel(TClass) Constructor (Nullable(Func(Mocker, TClass)), List(Object))" Url="html/M-FastMoq.InstanceModel-1.-ctor_2.htm" />
      </HelpTOCNode>
<<<<<<< HEAD
      <HelpTOCNode Id="83647b07-fa59-4c78-97f8-af81939cfe37" Title="InstanceModel(TClass) Properties" Url="html/Properties.T-FastMoq.InstanceModel-1.htm">
        <HelpTOCNode Title="CreateFunc Property " Url="html/P-FastMoq.InstanceModel-1.CreateFunc.htm" />
      </HelpTOCNode>
    </HelpTOCNode>
    <HelpTOCNode Id="9c5a6033-80d0-4ad2-b0e9-3a777758dd70" Title="Mocker Class" Url="html/T-FastMoq.Mocker.htm">
      <HelpTOCNode Title="Mocker Members" Url="html/AllMembers.T-FastMoq.Mocker.htm" />
      <HelpTOCNode Id="8647818e-c6d6-456a-adf8-cf28d9fb8824" Title="Mocker Constructor " Url="html/Overload-FastMoq.Mocker.-ctor.htm">
        <HelpTOCNode Title="Mocker Constructor " Url="html/M-FastMoq.Mocker.-ctor.htm" />
        <HelpTOCNode Title="Mocker Constructor (Dictionary(Type, InstanceModel))" Url="html/M-FastMoq.Mocker.-ctor_1.htm" />
      </HelpTOCNode>
      <HelpTOCNode Id="afeaa841-9347-4055-ae44-9baae19d9bd4" Title="Mocker Fields" Url="html/Fields.T-FastMoq.Mocker.htm">
        <HelpTOCNode Title="fileSystem Field" Url="html/F-FastMoq.Mocker.fileSystem.htm" />
      </HelpTOCNode>
      <HelpTOCNode Id="4ceaa474-7f7e-43b7-958b-882f61672981" Title="Mocker Methods" Url="html/Methods.T-FastMoq.Mocker.htm">
        <HelpTOCNode Title="AddMock(T) Method (Mock(T), Boolean, Boolean)" Url="html/M-FastMoq.Mocker.AddMock--1.htm" />
        <HelpTOCNode Title="AddType(TInterface, TClass) Method " Url="html/M-FastMoq.Mocker.AddType--2.htm" />
        <HelpTOCNode Id="73bd994c-ce2b-4d51-ae4a-7e2bc8b59858" Title="Contains Method " Url="html/Overload-FastMoq.Mocker.Contains-.htm">
          <HelpTOCNode Title="Contains(T) Method " Url="html/M-FastMoq.Mocker.Contains--1.htm" />
          <HelpTOCNode Title="Contains Method (Type)" Url="html/M-FastMoq.Mocker.Contains.htm" />
        </HelpTOCNode>
        <HelpTOCNode Id="243cfe5f-7ffe-4b04-9961-2ca2a3921fc1" Title="CreateInstance Method " Url="html/Overload-FastMoq.Mocker.CreateInstance-.htm">
=======
      <HelpTOCNode Id="6b56b2bb-ff52-4794-abf5-5319e7405964" Title="InstanceModel(TClass) Properties" Url="html/Properties.T-FastMoq.InstanceModel-1.htm">
        <HelpTOCNode Title="CreateFunc Property " Url="html/P-FastMoq.InstanceModel-1.CreateFunc.htm" />
      </HelpTOCNode>
    </HelpTOCNode>
    <HelpTOCNode Id="8d3dbb73-b36e-4d4e-9379-045432e0f3cc" Title="Mocker Class" Url="html/T-FastMoq.Mocker.htm">
      <HelpTOCNode Title="Mocker Members" Url="html/AllMembers.T-FastMoq.Mocker.htm" />
      <HelpTOCNode Id="9e1f29fe-f018-475a-a243-1b381b1184f4" Title="Mocker Constructor " Url="html/Overload-FastMoq.Mocker.-ctor.htm">
        <HelpTOCNode Title="Mocker Constructor " Url="html/M-FastMoq.Mocker.-ctor.htm" />
        <HelpTOCNode Title="Mocker Constructor (Dictionary(Type, InstanceModel))" Url="html/M-FastMoq.Mocker.-ctor_1.htm" />
      </HelpTOCNode>
      <HelpTOCNode Id="bff45398-ac6e-4d69-94de-90357ad3e18d" Title="Mocker Fields" Url="html/Fields.T-FastMoq.Mocker.htm">
        <HelpTOCNode Title="fileSystem Field" Url="html/F-FastMoq.Mocker.fileSystem.htm" />
      </HelpTOCNode>
      <HelpTOCNode Id="2ced83f8-458b-4ed4-a822-a06fb63ffc8e" Title="Mocker Methods" Url="html/Methods.T-FastMoq.Mocker.htm">
        <HelpTOCNode Title="AddMock(T) Method (Mock(T), Boolean, Boolean)" Url="html/M-FastMoq.Mocker.AddMock--1.htm" />
        <HelpTOCNode Title="AddType(TInterface, TClass) Method " Url="html/M-FastMoq.Mocker.AddType--2.htm" />
        <HelpTOCNode Id="97867007-15e0-4567-890b-a3fa55ebdad8" Title="Contains Method " Url="html/Overload-FastMoq.Mocker.Contains-.htm">
          <HelpTOCNode Title="Contains(T) Method " Url="html/M-FastMoq.Mocker.Contains--1.htm" />
          <HelpTOCNode Title="Contains Method (Type)" Url="html/M-FastMoq.Mocker.Contains.htm" />
        </HelpTOCNode>
        <HelpTOCNode Id="ed71b554-f1f3-4e2c-add9-69be6223ab43" Title="CreateInstance Method " Url="html/Overload-FastMoq.Mocker.CreateInstance-.htm">
>>>>>>> 58c4b3fa
          <HelpTOCNode Title="CreateInstance(T) Method (Object[])" Url="html/M-FastMoq.Mocker.CreateInstance--1.htm" />
          <HelpTOCNode Title="CreateInstance(T, TParam1) Method (Dictionary(Type, Object))" Url="html/M-FastMoq.Mocker.CreateInstance--2.htm" />
          <HelpTOCNode Title="CreateInstance(T, TParam1, TParam2) Method (Dictionary(Type, Object))" Url="html/M-FastMoq.Mocker.CreateInstance--3.htm" />
          <HelpTOCNode Title="CreateInstance(T, TParam1, TParam2, TParam3) Method (Dictionary(Type, Object))" Url="html/M-FastMoq.Mocker.CreateInstance--4.htm" />
          <HelpTOCNode Title="CreateInstance(T, TParam1, TParam2, TParam3, TParam4) Method (Dictionary(Type, Object))" Url="html/M-FastMoq.Mocker.CreateInstance--5.htm" />
          <HelpTOCNode Title="CreateInstance(T, TParam1, TParam2, TParam3, TParam4, TParam5) Method (Dictionary(Type, Object))" Url="html/M-FastMoq.Mocker.CreateInstance--6.htm" />
          <HelpTOCNode Title="CreateInstance(T, TParam1, TParam2, TParam3, TParam4, TParam5, TParam6) Method (Dictionary(Type, Object))" Url="html/M-FastMoq.Mocker.CreateInstance--7.htm" />
          <HelpTOCNode Title="CreateInstance(T, TParam1, TParam2, TParam3, TParam4, TParam5, TParam6, TParam7) Method (Dictionary(Type, Object))" Url="html/M-FastMoq.Mocker.CreateInstance--8.htm" />
          <HelpTOCNode Title="CreateInstance(T, TParam1, TParam2, TParam3, TParam4, TParam5, TParam6, TParam7, TParam8) Method (Dictionary(Type, Object))" Url="html/M-FastMoq.Mocker.CreateInstance--9.htm" />
          <HelpTOCNode Title="CreateInstance(T) Method (Boolean)" Url="html/M-FastMoq.Mocker.CreateInstance--1_1.htm" />
          <HelpTOCNode Title="CreateInstance(T) Method (Boolean, Object[])" Url="html/M-FastMoq.Mocker.CreateInstance--1_2.htm" />
        </HelpTOCNode>
<<<<<<< HEAD
        <HelpTOCNode Title="CreateInstanceNonPublic(T) Method (Object[])" Url="html/M-FastMoq.Mocker.CreateInstanceNonPublic--1.htm" />
        <HelpTOCNode Id="0beb5207-8fb5-4e6d-b3a4-4526b96ddd00" Title="CreateMock Method " Url="html/Overload-FastMoq.Mocker.CreateMock.htm">
=======
        <HelpTOCNode Id="4fff744c-c191-4af2-bb75-0e8ea67fd2cc" Title="CreateInstanceNonPublic Method " Url="html/Overload-FastMoq.Mocker.CreateInstanceNonPublic-.htm">
          <HelpTOCNode Title="CreateInstanceNonPublic(T) Method (Object[])" Url="html/M-FastMoq.Mocker.CreateInstanceNonPublic--1.htm" />
          <HelpTOCNode Title="CreateInstanceNonPublic Method (Type, Object[])" Url="html/M-FastMoq.Mocker.CreateInstanceNonPublic.htm" />
        </HelpTOCNode>
        <HelpTOCNode Id="b56f099a-1fda-47fc-9db8-6224e15e0487" Title="CreateMock Method " Url="html/Overload-FastMoq.Mocker.CreateMock.htm">
>>>>>>> 58c4b3fa
          <HelpTOCNode Title="CreateMock Method (Type, Boolean)" Url="html/M-FastMoq.Mocker.CreateMock.htm" />
          <HelpTOCNode Title="CreateMock(T) Method (Boolean)" Url="html/M-FastMoq.Mocker.CreateMock--1.htm" />
        </HelpTOCNode>
        <HelpTOCNode Id="0c09e105-d1ba-4013-8d7e-aa0d5e846e05" Title="CreateMockInstance Method " Url="html/Overload-FastMoq.Mocker.CreateMockInstance.htm">
          <HelpTOCNode Title="CreateMockInstance Method (Type, Boolean)" Url="html/M-FastMoq.Mocker.CreateMockInstance.htm" />
          <HelpTOCNode Title="CreateMockInstance(T) Method (Boolean)" Url="html/M-FastMoq.Mocker.CreateMockInstance--1.htm" />
        </HelpTOCNode>
        <HelpTOCNode Title="GetArgData(T) Method (Dictionary(Type, Object))" Url="html/M-FastMoq.Mocker.GetArgData--1.htm" />
<<<<<<< HEAD
        <HelpTOCNode Id="7cd1455c-edd6-417c-a480-2c63a4827c56" Title="GetList Method " Url="html/Overload-FastMoq.Mocker.GetList-.htm">
=======
        <HelpTOCNode Title="GetDefaultValue Method " Url="html/M-FastMoq.Mocker.GetDefaultValue.htm" />
        <HelpTOCNode Id="d072becc-cfdd-40a2-8987-a097e73d800a" Title="GetList Method " Url="html/Overload-FastMoq.Mocker.GetList-.htm">
>>>>>>> 58c4b3fa
          <HelpTOCNode Title="GetList(T) Method (Int32, Func(Int32, T), Action(Int32, T))" Url="html/M-FastMoq.Mocker.GetList--1.htm" />
          <HelpTOCNode Title="GetList(T) Method (Int32, Func(Int32, T))" Url="html/M-FastMoq.Mocker.GetList--1_1.htm" />
          <HelpTOCNode Title="GetList(T) Method (Int32, Func(T))" Url="html/M-FastMoq.Mocker.GetList--1_2.htm" />
        </HelpTOCNode>
        <HelpTOCNode Title="GetMethodArgData Method " Url="html/M-FastMoq.Mocker.GetMethodArgData.htm" />
<<<<<<< HEAD
        <HelpTOCNode Id="96c8f360-33c5-40eb-a9f4-1925849f5d20" Title="GetMock Method " Url="html/Overload-FastMoq.Mocker.GetMock-.htm">
          <HelpTOCNode Title="GetMock(T) Method " Url="html/M-FastMoq.Mocker.GetMock--1.htm" />
          <HelpTOCNode Title="GetMock Method (Type)" Url="html/M-FastMoq.Mocker.GetMock.htm" />
        </HelpTOCNode>
        <HelpTOCNode Id="9baca51b-bef8-471c-bbf8-7582b1df8088" Title="GetObject Method " Url="html/Overload-FastMoq.Mocker.GetObject.htm">
=======
        <HelpTOCNode Title="GetMethodDefaultData Method " Url="html/M-FastMoq.Mocker.GetMethodDefaultData.htm" />
        <HelpTOCNode Id="ad10b899-6d7c-41e7-b457-24a04e98e718" Title="GetMock Method " Url="html/Overload-FastMoq.Mocker.GetMock-.htm">
          <HelpTOCNode Title="GetMock(T) Method " Url="html/M-FastMoq.Mocker.GetMock--1.htm" />
          <HelpTOCNode Title="GetMock Method (Type)" Url="html/M-FastMoq.Mocker.GetMock.htm" />
        </HelpTOCNode>
        <HelpTOCNode Id="4aa406d9-cafc-46a3-aa79-f60520500109" Title="GetObject Method " Url="html/Overload-FastMoq.Mocker.GetObject.htm">
>>>>>>> 58c4b3fa
          <HelpTOCNode Title="GetObject Method (ParameterInfo)" Url="html/M-FastMoq.Mocker.GetObject.htm" />
          <HelpTOCNode Title="GetObject Method (Type, Action(Object))" Url="html/M-FastMoq.Mocker.GetObject_1.htm" />
          <HelpTOCNode Title="GetObject(T) Method (Action(T))" Url="html/M-FastMoq.Mocker.GetObject--1.htm" />
          <HelpTOCNode Title="GetObject(T) Method " Url="html/M-FastMoq.Mocker.GetObject--1_1.htm" />
          <HelpTOCNode Title="GetObject(T) Method (Object[])" Url="html/M-FastMoq.Mocker.GetObject--1_2.htm" />
        </HelpTOCNode>
<<<<<<< HEAD
        <HelpTOCNode Id="e7dd1756-3707-4f08-9ee9-390573e9b8f5" Title="GetRequiredMock Method " Url="html/Overload-FastMoq.Mocker.GetRequiredMock.htm">
=======
        <HelpTOCNode Id="012c7534-d9f4-47c7-a783-7bc4838e33b0" Title="GetRequiredMock Method " Url="html/Overload-FastMoq.Mocker.GetRequiredMock.htm">
>>>>>>> 58c4b3fa
          <HelpTOCNode Title="GetRequiredMock Method (Type)" Url="html/M-FastMoq.Mocker.GetRequiredMock.htm" />
          <HelpTOCNode Title="GetRequiredMock(T) Method " Url="html/M-FastMoq.Mocker.GetRequiredMock--1.htm" />
        </HelpTOCNode>
        <HelpTOCNode Title="Initialize(T) Method " Url="html/M-FastMoq.Mocker.Initialize--1.htm" />
<<<<<<< HEAD
        <HelpTOCNode Id="007e04c6-5700-493f-ab50-eeefe614bbd8" Title="InvokeMethod Method " Url="html/Overload-FastMoq.Mocker.InvokeMethod-.htm">
=======
        <HelpTOCNode Id="3acda46a-4766-496e-943f-3b44fa847f0e" Title="InvokeMethod Method " Url="html/Overload-FastMoq.Mocker.InvokeMethod-.htm">
>>>>>>> 58c4b3fa
          <HelpTOCNode Title="InvokeMethod(TClass) Method (String, Boolean, Object[])" Url="html/M-FastMoq.Mocker.InvokeMethod--1.htm" />
          <HelpTOCNode Title="InvokeMethod(TClass) Method (TClass, String, Boolean, Object[])" Url="html/M-FastMoq.Mocker.InvokeMethod--1_1.htm" />
        </HelpTOCNode>
        <HelpTOCNode Title="RemoveMock(T) Method " Url="html/M-FastMoq.Mocker.RemoveMock--1.htm" />
      </HelpTOCNode>
<<<<<<< HEAD
      <HelpTOCNode Id="005319f4-a6a5-491d-9487-5b3e7d830c34" Title="Mocker Properties" Url="html/Properties.T-FastMoq.Mocker.htm">
=======
      <HelpTOCNode Id="04fcb020-0c47-4813-9a2c-00033f495ecc" Title="Mocker Properties" Url="html/Properties.T-FastMoq.Mocker.htm">
>>>>>>> 58c4b3fa
        <HelpTOCNode Title="InnerMockResolution Property " Url="html/P-FastMoq.Mocker.InnerMockResolution.htm" />
        <HelpTOCNode Title="Strict Property " Url="html/P-FastMoq.Mocker.Strict.htm" />
      </HelpTOCNode>
    </HelpTOCNode>
<<<<<<< HEAD
    <HelpTOCNode Id="b3bd8b6b-dfb6-416c-a0cd-7db60818e095" Title="MockerTestBase(TComponent) Class" Url="html/T-FastMoq.MockerTestBase-1.htm">
      <HelpTOCNode Title="MockerTestBase(TComponent) Members" Url="html/AllMembers.T-FastMoq.MockerTestBase-1.htm" />
      <HelpTOCNode Id="28b10fa1-cc5b-40e2-b88d-96f737b94d5f" Title="MockerTestBase(TComponent) Methods" Url="html/Methods.T-FastMoq.MockerTestBase-1.htm">
        <HelpTOCNode Title="Dispose Method " Url="html/M-FastMoq.MockerTestBase-1.Dispose.htm" />
        <HelpTOCNode Id="cf4b74ee-e2dc-4a0c-8966-25cfb56794ec" Title="WaitFor Method " Url="html/Overload-FastMoq.MockerTestBase-1.WaitFor-.htm">
=======
    <HelpTOCNode Id="d210910a-0afc-4505-b0be-ab7dd46fb993" Title="MockerTestBase(TComponent) Class" Url="html/T-FastMoq.MockerTestBase-1.htm">
      <HelpTOCNode Title="MockerTestBase(TComponent) Members" Url="html/AllMembers.T-FastMoq.MockerTestBase-1.htm" />
      <HelpTOCNode Id="ec279b28-3997-4fbc-aa45-d196cb036bfc" Title="MockerTestBase(TComponent) Methods" Url="html/Methods.T-FastMoq.MockerTestBase-1.htm">
        <HelpTOCNode Title="Dispose Method " Url="html/M-FastMoq.MockerTestBase-1.Dispose.htm" />
        <HelpTOCNode Id="f701f43e-7dfb-49d2-8b8c-adc48b9ebfa2" Title="WaitFor Method " Url="html/Overload-FastMoq.MockerTestBase-1.WaitFor-.htm">
>>>>>>> 58c4b3fa
          <HelpTOCNode Title="WaitFor(T) Method (Func(T), TimeSpan, TimeSpan)" Url="html/M-FastMoq.MockerTestBase-1.WaitFor--1.htm" />
          <HelpTOCNode Title="WaitFor(T) Method (Func(T))" Url="html/M-FastMoq.MockerTestBase-1.WaitFor--1_1.htm" />
          <HelpTOCNode Title="WaitFor(T) Method (Func(T), TimeSpan)" Url="html/M-FastMoq.MockerTestBase-1.WaitFor--1_2.htm" />
        </HelpTOCNode>
      </HelpTOCNode>
    </HelpTOCNode>
<<<<<<< HEAD
    <HelpTOCNode Id="b8988099-d9a8-4501-b481-60d0a40c9d5d" Title="MockModel Class" Url="html/T-FastMoq.MockModel.htm">
      <HelpTOCNode Title="MockModel Members" Url="html/AllMembers.T-FastMoq.MockModel.htm" />
      <HelpTOCNode Id="5c8f2bfd-522e-4d62-8127-22ffbbfca218" Title="MockModel Properties" Url="html/Properties.T-FastMoq.MockModel.htm">
=======
    <HelpTOCNode Id="9fde37ba-1375-406b-902e-9c457c9cfe63" Title="MockModel Class" Url="html/T-FastMoq.MockModel.htm">
      <HelpTOCNode Title="MockModel Members" Url="html/AllMembers.T-FastMoq.MockModel.htm" />
      <HelpTOCNode Id="5ed26ce1-62db-4115-b338-76c4effd2197" Title="MockModel Properties" Url="html/Properties.T-FastMoq.MockModel.htm">
>>>>>>> 58c4b3fa
        <HelpTOCNode Title="Mock Property " Url="html/P-FastMoq.MockModel.Mock.htm" />
        <HelpTOCNode Title="NonPublic Property " Url="html/P-FastMoq.MockModel.NonPublic.htm" />
        <HelpTOCNode Title="Type Property " Url="html/P-FastMoq.MockModel.Type.htm" />
      </HelpTOCNode>
    </HelpTOCNode>
<<<<<<< HEAD
    <HelpTOCNode Id="bf8c2768-a887-47fa-9102-d08cf0966d20" Title="MockModel(T) Class" Url="html/T-FastMoq.MockModel-1.htm">
      <HelpTOCNode Title="MockModel(T) Members" Url="html/AllMembers.T-FastMoq.MockModel-1.htm" />
      <HelpTOCNode Id="0ff50673-f347-4fbc-93b2-effefaeb58ec" Title="MockModel(T) Properties" Url="html/Properties.T-FastMoq.MockModel-1.htm">
        <HelpTOCNode Title="Mock Property " Url="html/P-FastMoq.MockModel-1.Mock.htm" />
      </HelpTOCNode>
    </HelpTOCNode>
    <HelpTOCNode Id="786fcafd-78ef-4d4f-8b5d-8d2fb79c9958" Title="TestClassExtensions Class" Url="html/T-FastMoq.TestClassExtensions.htm">
      <HelpTOCNode Title="TestClassExtensions Members" Url="html/AllMembers.T-FastMoq.TestClassExtensions.htm" />
      <HelpTOCNode Id="c516e007-7244-4d1d-a480-6750102f15dd" Title="TestClassExtensions Methods" Url="html/Methods.T-FastMoq.TestClassExtensions.htm">
=======
    <HelpTOCNode Id="1629c1f3-c9cc-4df5-9166-71b1bd57c460" Title="MockModel(T) Class" Url="html/T-FastMoq.MockModel-1.htm">
      <HelpTOCNode Title="MockModel(T) Members" Url="html/AllMembers.T-FastMoq.MockModel-1.htm" />
      <HelpTOCNode Id="f429f9a7-8b7b-4e75-bbce-95e433544fd6" Title="MockModel(T) Properties" Url="html/Properties.T-FastMoq.MockModel-1.htm">
        <HelpTOCNode Title="Mock Property " Url="html/P-FastMoq.MockModel-1.Mock.htm" />
      </HelpTOCNode>
    </HelpTOCNode>
    <HelpTOCNode Id="8e71acac-31f2-474c-9273-c38b4bac77f5" Title="TestClassExtensions Class" Url="html/T-FastMoq.TestClassExtensions.htm">
      <HelpTOCNode Title="TestClassExtensions Members" Url="html/AllMembers.T-FastMoq.TestClassExtensions.htm" />
      <HelpTOCNode Id="272b680a-5919-4ac0-9cb2-a4e8cd696414" Title="TestClassExtensions Methods" Url="html/Methods.T-FastMoq.TestClassExtensions.htm">
>>>>>>> 58c4b3fa
        <HelpTOCNode Title="GetField(TObject) Method " Url="html/M-FastMoq.TestClassExtensions.GetField--1.htm" />
        <HelpTOCNode Title="GetFieldValue(TObject) Method " Url="html/M-FastMoq.TestClassExtensions.GetFieldValue--1.htm" />
        <HelpTOCNode Title="GetMember(T, TValue) Method " Url="html/M-FastMoq.TestClassExtensions.GetMember--2.htm" />
        <HelpTOCNode Title="GetMemberInfo(T, TValue) Method " Url="html/M-FastMoq.TestClassExtensions.GetMemberInfo--2.htm" />
        <HelpTOCNode Title="GetMethod(TObject) Method " Url="html/M-FastMoq.TestClassExtensions.GetMethod--1.htm" />
        <HelpTOCNode Title="GetMethodValue(TObject) Method " Url="html/M-FastMoq.TestClassExtensions.GetMethodValue--1.htm" />
        <HelpTOCNode Title="GetProperty(TObject) Method " Url="html/M-FastMoq.TestClassExtensions.GetProperty--1.htm" />
        <HelpTOCNode Title="GetPropertyValue(TObject) Method " Url="html/M-FastMoq.TestClassExtensions.GetPropertyValue--1.htm" />
        <HelpTOCNode Title="SetFieldValue(TObject) Method " Url="html/M-FastMoq.TestClassExtensions.SetFieldValue--1.htm" />
        <HelpTOCNode Title="SetPropertyValue(TObject) Method " Url="html/M-FastMoq.TestClassExtensions.SetPropertyValue--1.htm" />
      </HelpTOCNode>
    </HelpTOCNode>
  </HelpTOCNode>
</HelpTOC><|MERGE_RESOLUTION|>--- conflicted
+++ resolved
@@ -1,59 +1,22 @@
 ﻿<?xml version="1.0" encoding="utf-8"?>
 <HelpTOC>
 
-<<<<<<< HEAD
-  <HelpTOCNode Id="f1dbf30f-01f3-40df-bcaa-450cceb0eca7" Title="FastMoq Namespace" Url="html/N-FastMoq.htm">
-    <HelpTOCNode Title="BlazorMockerTestBase(TComponent) Class" Url="html/T-FastMoq.BlazorMockerTestBase-1.htm" />
-    <HelpTOCNode Id="9f5187d1-4069-4a6c-b727-9abff6d8e0c9" Title="InstanceModel Class" Url="html/T-FastMoq.InstanceModel.htm">
-      <HelpTOCNode Title="InstanceModel Members" Url="html/AllMembers.T-FastMoq.InstanceModel.htm" />
-      <HelpTOCNode Id="30802e50-4d32-4a05-9625-bcdfb2bb61a1" Title="InstanceModel Properties" Url="html/Properties.T-FastMoq.InstanceModel.htm">
-=======
   <HelpTOCNode Id="b19a6ece-100f-4bd2-92a6-b4d06d8ff7a2" Title="FastMoq Namespace" Url="html/N-FastMoq.htm">
     <HelpTOCNode Id="d365c4f2-72f2-4eb1-a1b1-107bff2cc87a" Title="InstanceModel Class" Url="html/T-FastMoq.InstanceModel.htm">
       <HelpTOCNode Title="InstanceModel Members" Url="html/AllMembers.T-FastMoq.InstanceModel.htm" />
       <HelpTOCNode Id="5b5330ad-e047-4207-8954-c342b88ae58f" Title="InstanceModel Properties" Url="html/Properties.T-FastMoq.InstanceModel.htm">
->>>>>>> 58c4b3fa
         <HelpTOCNode Title="Arguments Property " Url="html/P-FastMoq.InstanceModel.Arguments.htm" />
         <HelpTOCNode Title="CreateFunc Property " Url="html/P-FastMoq.InstanceModel.CreateFunc.htm" />
         <HelpTOCNode Title="InstanceType Property " Url="html/P-FastMoq.InstanceModel.InstanceType.htm" />
       </HelpTOCNode>
     </HelpTOCNode>
-<<<<<<< HEAD
-    <HelpTOCNode Id="e865cc6e-23b6-4645-a60a-cdcdd991b8b0" Title="InstanceModel(TClass) Class" Url="html/T-FastMoq.InstanceModel-1.htm">
-      <HelpTOCNode Title="InstanceModel(TClass) Members" Url="html/AllMembers.T-FastMoq.InstanceModel-1.htm" />
-      <HelpTOCNode Id="4bef5d72-2e15-46ed-a3c1-f3d68a43c646" Title="InstanceModel(TClass) Constructor " Url="html/Overload-FastMoq.InstanceModel-1.-ctor.htm">
-=======
     <HelpTOCNode Id="4756f4f6-c3b9-4bd2-bb35-58f24396d4d4" Title="InstanceModel(TClass) Class" Url="html/T-FastMoq.InstanceModel-1.htm">
       <HelpTOCNode Title="InstanceModel(TClass) Members" Url="html/AllMembers.T-FastMoq.InstanceModel-1.htm" />
       <HelpTOCNode Id="83f64cb2-8f33-499e-a7bf-b8c975245902" Title="InstanceModel(TClass) Constructor " Url="html/Overload-FastMoq.InstanceModel-1.-ctor.htm">
->>>>>>> 58c4b3fa
         <HelpTOCNode Title="InstanceModel(TClass) Constructor " Url="html/M-FastMoq.InstanceModel-1.-ctor.htm" />
         <HelpTOCNode Title="InstanceModel(TClass) Constructor (Nullable(Func(Mocker, TClass)))" Url="html/M-FastMoq.InstanceModel-1.-ctor_1.htm" />
         <HelpTOCNode Title="InstanceModel(TClass) Constructor (Nullable(Func(Mocker, TClass)), List(Object))" Url="html/M-FastMoq.InstanceModel-1.-ctor_2.htm" />
       </HelpTOCNode>
-<<<<<<< HEAD
-      <HelpTOCNode Id="83647b07-fa59-4c78-97f8-af81939cfe37" Title="InstanceModel(TClass) Properties" Url="html/Properties.T-FastMoq.InstanceModel-1.htm">
-        <HelpTOCNode Title="CreateFunc Property " Url="html/P-FastMoq.InstanceModel-1.CreateFunc.htm" />
-      </HelpTOCNode>
-    </HelpTOCNode>
-    <HelpTOCNode Id="9c5a6033-80d0-4ad2-b0e9-3a777758dd70" Title="Mocker Class" Url="html/T-FastMoq.Mocker.htm">
-      <HelpTOCNode Title="Mocker Members" Url="html/AllMembers.T-FastMoq.Mocker.htm" />
-      <HelpTOCNode Id="8647818e-c6d6-456a-adf8-cf28d9fb8824" Title="Mocker Constructor " Url="html/Overload-FastMoq.Mocker.-ctor.htm">
-        <HelpTOCNode Title="Mocker Constructor " Url="html/M-FastMoq.Mocker.-ctor.htm" />
-        <HelpTOCNode Title="Mocker Constructor (Dictionary(Type, InstanceModel))" Url="html/M-FastMoq.Mocker.-ctor_1.htm" />
-      </HelpTOCNode>
-      <HelpTOCNode Id="afeaa841-9347-4055-ae44-9baae19d9bd4" Title="Mocker Fields" Url="html/Fields.T-FastMoq.Mocker.htm">
-        <HelpTOCNode Title="fileSystem Field" Url="html/F-FastMoq.Mocker.fileSystem.htm" />
-      </HelpTOCNode>
-      <HelpTOCNode Id="4ceaa474-7f7e-43b7-958b-882f61672981" Title="Mocker Methods" Url="html/Methods.T-FastMoq.Mocker.htm">
-        <HelpTOCNode Title="AddMock(T) Method (Mock(T), Boolean, Boolean)" Url="html/M-FastMoq.Mocker.AddMock--1.htm" />
-        <HelpTOCNode Title="AddType(TInterface, TClass) Method " Url="html/M-FastMoq.Mocker.AddType--2.htm" />
-        <HelpTOCNode Id="73bd994c-ce2b-4d51-ae4a-7e2bc8b59858" Title="Contains Method " Url="html/Overload-FastMoq.Mocker.Contains-.htm">
-          <HelpTOCNode Title="Contains(T) Method " Url="html/M-FastMoq.Mocker.Contains--1.htm" />
-          <HelpTOCNode Title="Contains Method (Type)" Url="html/M-FastMoq.Mocker.Contains.htm" />
-        </HelpTOCNode>
-        <HelpTOCNode Id="243cfe5f-7ffe-4b04-9961-2ca2a3921fc1" Title="CreateInstance Method " Url="html/Overload-FastMoq.Mocker.CreateInstance-.htm">
-=======
       <HelpTOCNode Id="6b56b2bb-ff52-4794-abf5-5319e7405964" Title="InstanceModel(TClass) Properties" Url="html/Properties.T-FastMoq.InstanceModel-1.htm">
         <HelpTOCNode Title="CreateFunc Property " Url="html/P-FastMoq.InstanceModel-1.CreateFunc.htm" />
       </HelpTOCNode>
@@ -75,7 +38,6 @@
           <HelpTOCNode Title="Contains Method (Type)" Url="html/M-FastMoq.Mocker.Contains.htm" />
         </HelpTOCNode>
         <HelpTOCNode Id="ed71b554-f1f3-4e2c-add9-69be6223ab43" Title="CreateInstance Method " Url="html/Overload-FastMoq.Mocker.CreateInstance-.htm">
->>>>>>> 58c4b3fa
           <HelpTOCNode Title="CreateInstance(T) Method (Object[])" Url="html/M-FastMoq.Mocker.CreateInstance--1.htm" />
           <HelpTOCNode Title="CreateInstance(T, TParam1) Method (Dictionary(Type, Object))" Url="html/M-FastMoq.Mocker.CreateInstance--2.htm" />
           <HelpTOCNode Title="CreateInstance(T, TParam1, TParam2) Method (Dictionary(Type, Object))" Url="html/M-FastMoq.Mocker.CreateInstance--3.htm" />
@@ -88,16 +50,11 @@
           <HelpTOCNode Title="CreateInstance(T) Method (Boolean)" Url="html/M-FastMoq.Mocker.CreateInstance--1_1.htm" />
           <HelpTOCNode Title="CreateInstance(T) Method (Boolean, Object[])" Url="html/M-FastMoq.Mocker.CreateInstance--1_2.htm" />
         </HelpTOCNode>
-<<<<<<< HEAD
-        <HelpTOCNode Title="CreateInstanceNonPublic(T) Method (Object[])" Url="html/M-FastMoq.Mocker.CreateInstanceNonPublic--1.htm" />
-        <HelpTOCNode Id="0beb5207-8fb5-4e6d-b3a4-4526b96ddd00" Title="CreateMock Method " Url="html/Overload-FastMoq.Mocker.CreateMock.htm">
-=======
         <HelpTOCNode Id="4fff744c-c191-4af2-bb75-0e8ea67fd2cc" Title="CreateInstanceNonPublic Method " Url="html/Overload-FastMoq.Mocker.CreateInstanceNonPublic-.htm">
           <HelpTOCNode Title="CreateInstanceNonPublic(T) Method (Object[])" Url="html/M-FastMoq.Mocker.CreateInstanceNonPublic--1.htm" />
           <HelpTOCNode Title="CreateInstanceNonPublic Method (Type, Object[])" Url="html/M-FastMoq.Mocker.CreateInstanceNonPublic.htm" />
         </HelpTOCNode>
         <HelpTOCNode Id="b56f099a-1fda-47fc-9db8-6224e15e0487" Title="CreateMock Method " Url="html/Overload-FastMoq.Mocker.CreateMock.htm">
->>>>>>> 58c4b3fa
           <HelpTOCNode Title="CreateMock Method (Type, Boolean)" Url="html/M-FastMoq.Mocker.CreateMock.htm" />
           <HelpTOCNode Title="CreateMock(T) Method (Boolean)" Url="html/M-FastMoq.Mocker.CreateMock--1.htm" />
         </HelpTOCNode>
@@ -106,109 +63,60 @@
           <HelpTOCNode Title="CreateMockInstance(T) Method (Boolean)" Url="html/M-FastMoq.Mocker.CreateMockInstance--1.htm" />
         </HelpTOCNode>
         <HelpTOCNode Title="GetArgData(T) Method (Dictionary(Type, Object))" Url="html/M-FastMoq.Mocker.GetArgData--1.htm" />
-<<<<<<< HEAD
-        <HelpTOCNode Id="7cd1455c-edd6-417c-a480-2c63a4827c56" Title="GetList Method " Url="html/Overload-FastMoq.Mocker.GetList-.htm">
-=======
         <HelpTOCNode Title="GetDefaultValue Method " Url="html/M-FastMoq.Mocker.GetDefaultValue.htm" />
         <HelpTOCNode Id="d072becc-cfdd-40a2-8987-a097e73d800a" Title="GetList Method " Url="html/Overload-FastMoq.Mocker.GetList-.htm">
->>>>>>> 58c4b3fa
           <HelpTOCNode Title="GetList(T) Method (Int32, Func(Int32, T), Action(Int32, T))" Url="html/M-FastMoq.Mocker.GetList--1.htm" />
           <HelpTOCNode Title="GetList(T) Method (Int32, Func(Int32, T))" Url="html/M-FastMoq.Mocker.GetList--1_1.htm" />
           <HelpTOCNode Title="GetList(T) Method (Int32, Func(T))" Url="html/M-FastMoq.Mocker.GetList--1_2.htm" />
         </HelpTOCNode>
         <HelpTOCNode Title="GetMethodArgData Method " Url="html/M-FastMoq.Mocker.GetMethodArgData.htm" />
-<<<<<<< HEAD
-        <HelpTOCNode Id="96c8f360-33c5-40eb-a9f4-1925849f5d20" Title="GetMock Method " Url="html/Overload-FastMoq.Mocker.GetMock-.htm">
-          <HelpTOCNode Title="GetMock(T) Method " Url="html/M-FastMoq.Mocker.GetMock--1.htm" />
-          <HelpTOCNode Title="GetMock Method (Type)" Url="html/M-FastMoq.Mocker.GetMock.htm" />
-        </HelpTOCNode>
-        <HelpTOCNode Id="9baca51b-bef8-471c-bbf8-7582b1df8088" Title="GetObject Method " Url="html/Overload-FastMoq.Mocker.GetObject.htm">
-=======
         <HelpTOCNode Title="GetMethodDefaultData Method " Url="html/M-FastMoq.Mocker.GetMethodDefaultData.htm" />
         <HelpTOCNode Id="ad10b899-6d7c-41e7-b457-24a04e98e718" Title="GetMock Method " Url="html/Overload-FastMoq.Mocker.GetMock-.htm">
           <HelpTOCNode Title="GetMock(T) Method " Url="html/M-FastMoq.Mocker.GetMock--1.htm" />
           <HelpTOCNode Title="GetMock Method (Type)" Url="html/M-FastMoq.Mocker.GetMock.htm" />
         </HelpTOCNode>
         <HelpTOCNode Id="4aa406d9-cafc-46a3-aa79-f60520500109" Title="GetObject Method " Url="html/Overload-FastMoq.Mocker.GetObject.htm">
->>>>>>> 58c4b3fa
           <HelpTOCNode Title="GetObject Method (ParameterInfo)" Url="html/M-FastMoq.Mocker.GetObject.htm" />
           <HelpTOCNode Title="GetObject Method (Type, Action(Object))" Url="html/M-FastMoq.Mocker.GetObject_1.htm" />
           <HelpTOCNode Title="GetObject(T) Method (Action(T))" Url="html/M-FastMoq.Mocker.GetObject--1.htm" />
           <HelpTOCNode Title="GetObject(T) Method " Url="html/M-FastMoq.Mocker.GetObject--1_1.htm" />
           <HelpTOCNode Title="GetObject(T) Method (Object[])" Url="html/M-FastMoq.Mocker.GetObject--1_2.htm" />
         </HelpTOCNode>
-<<<<<<< HEAD
-        <HelpTOCNode Id="e7dd1756-3707-4f08-9ee9-390573e9b8f5" Title="GetRequiredMock Method " Url="html/Overload-FastMoq.Mocker.GetRequiredMock.htm">
-=======
         <HelpTOCNode Id="012c7534-d9f4-47c7-a783-7bc4838e33b0" Title="GetRequiredMock Method " Url="html/Overload-FastMoq.Mocker.GetRequiredMock.htm">
->>>>>>> 58c4b3fa
           <HelpTOCNode Title="GetRequiredMock Method (Type)" Url="html/M-FastMoq.Mocker.GetRequiredMock.htm" />
           <HelpTOCNode Title="GetRequiredMock(T) Method " Url="html/M-FastMoq.Mocker.GetRequiredMock--1.htm" />
         </HelpTOCNode>
         <HelpTOCNode Title="Initialize(T) Method " Url="html/M-FastMoq.Mocker.Initialize--1.htm" />
-<<<<<<< HEAD
-        <HelpTOCNode Id="007e04c6-5700-493f-ab50-eeefe614bbd8" Title="InvokeMethod Method " Url="html/Overload-FastMoq.Mocker.InvokeMethod-.htm">
-=======
         <HelpTOCNode Id="3acda46a-4766-496e-943f-3b44fa847f0e" Title="InvokeMethod Method " Url="html/Overload-FastMoq.Mocker.InvokeMethod-.htm">
->>>>>>> 58c4b3fa
           <HelpTOCNode Title="InvokeMethod(TClass) Method (String, Boolean, Object[])" Url="html/M-FastMoq.Mocker.InvokeMethod--1.htm" />
           <HelpTOCNode Title="InvokeMethod(TClass) Method (TClass, String, Boolean, Object[])" Url="html/M-FastMoq.Mocker.InvokeMethod--1_1.htm" />
         </HelpTOCNode>
         <HelpTOCNode Title="RemoveMock(T) Method " Url="html/M-FastMoq.Mocker.RemoveMock--1.htm" />
       </HelpTOCNode>
-<<<<<<< HEAD
-      <HelpTOCNode Id="005319f4-a6a5-491d-9487-5b3e7d830c34" Title="Mocker Properties" Url="html/Properties.T-FastMoq.Mocker.htm">
-=======
       <HelpTOCNode Id="04fcb020-0c47-4813-9a2c-00033f495ecc" Title="Mocker Properties" Url="html/Properties.T-FastMoq.Mocker.htm">
->>>>>>> 58c4b3fa
         <HelpTOCNode Title="InnerMockResolution Property " Url="html/P-FastMoq.Mocker.InnerMockResolution.htm" />
         <HelpTOCNode Title="Strict Property " Url="html/P-FastMoq.Mocker.Strict.htm" />
       </HelpTOCNode>
     </HelpTOCNode>
-<<<<<<< HEAD
-    <HelpTOCNode Id="b3bd8b6b-dfb6-416c-a0cd-7db60818e095" Title="MockerTestBase(TComponent) Class" Url="html/T-FastMoq.MockerTestBase-1.htm">
-      <HelpTOCNode Title="MockerTestBase(TComponent) Members" Url="html/AllMembers.T-FastMoq.MockerTestBase-1.htm" />
-      <HelpTOCNode Id="28b10fa1-cc5b-40e2-b88d-96f737b94d5f" Title="MockerTestBase(TComponent) Methods" Url="html/Methods.T-FastMoq.MockerTestBase-1.htm">
-        <HelpTOCNode Title="Dispose Method " Url="html/M-FastMoq.MockerTestBase-1.Dispose.htm" />
-        <HelpTOCNode Id="cf4b74ee-e2dc-4a0c-8966-25cfb56794ec" Title="WaitFor Method " Url="html/Overload-FastMoq.MockerTestBase-1.WaitFor-.htm">
-=======
     <HelpTOCNode Id="d210910a-0afc-4505-b0be-ab7dd46fb993" Title="MockerTestBase(TComponent) Class" Url="html/T-FastMoq.MockerTestBase-1.htm">
       <HelpTOCNode Title="MockerTestBase(TComponent) Members" Url="html/AllMembers.T-FastMoq.MockerTestBase-1.htm" />
       <HelpTOCNode Id="ec279b28-3997-4fbc-aa45-d196cb036bfc" Title="MockerTestBase(TComponent) Methods" Url="html/Methods.T-FastMoq.MockerTestBase-1.htm">
         <HelpTOCNode Title="Dispose Method " Url="html/M-FastMoq.MockerTestBase-1.Dispose.htm" />
         <HelpTOCNode Id="f701f43e-7dfb-49d2-8b8c-adc48b9ebfa2" Title="WaitFor Method " Url="html/Overload-FastMoq.MockerTestBase-1.WaitFor-.htm">
->>>>>>> 58c4b3fa
           <HelpTOCNode Title="WaitFor(T) Method (Func(T), TimeSpan, TimeSpan)" Url="html/M-FastMoq.MockerTestBase-1.WaitFor--1.htm" />
           <HelpTOCNode Title="WaitFor(T) Method (Func(T))" Url="html/M-FastMoq.MockerTestBase-1.WaitFor--1_1.htm" />
           <HelpTOCNode Title="WaitFor(T) Method (Func(T), TimeSpan)" Url="html/M-FastMoq.MockerTestBase-1.WaitFor--1_2.htm" />
         </HelpTOCNode>
       </HelpTOCNode>
     </HelpTOCNode>
-<<<<<<< HEAD
-    <HelpTOCNode Id="b8988099-d9a8-4501-b481-60d0a40c9d5d" Title="MockModel Class" Url="html/T-FastMoq.MockModel.htm">
-      <HelpTOCNode Title="MockModel Members" Url="html/AllMembers.T-FastMoq.MockModel.htm" />
-      <HelpTOCNode Id="5c8f2bfd-522e-4d62-8127-22ffbbfca218" Title="MockModel Properties" Url="html/Properties.T-FastMoq.MockModel.htm">
-=======
     <HelpTOCNode Id="9fde37ba-1375-406b-902e-9c457c9cfe63" Title="MockModel Class" Url="html/T-FastMoq.MockModel.htm">
       <HelpTOCNode Title="MockModel Members" Url="html/AllMembers.T-FastMoq.MockModel.htm" />
       <HelpTOCNode Id="5ed26ce1-62db-4115-b338-76c4effd2197" Title="MockModel Properties" Url="html/Properties.T-FastMoq.MockModel.htm">
->>>>>>> 58c4b3fa
         <HelpTOCNode Title="Mock Property " Url="html/P-FastMoq.MockModel.Mock.htm" />
         <HelpTOCNode Title="NonPublic Property " Url="html/P-FastMoq.MockModel.NonPublic.htm" />
         <HelpTOCNode Title="Type Property " Url="html/P-FastMoq.MockModel.Type.htm" />
       </HelpTOCNode>
     </HelpTOCNode>
-<<<<<<< HEAD
-    <HelpTOCNode Id="bf8c2768-a887-47fa-9102-d08cf0966d20" Title="MockModel(T) Class" Url="html/T-FastMoq.MockModel-1.htm">
-      <HelpTOCNode Title="MockModel(T) Members" Url="html/AllMembers.T-FastMoq.MockModel-1.htm" />
-      <HelpTOCNode Id="0ff50673-f347-4fbc-93b2-effefaeb58ec" Title="MockModel(T) Properties" Url="html/Properties.T-FastMoq.MockModel-1.htm">
-        <HelpTOCNode Title="Mock Property " Url="html/P-FastMoq.MockModel-1.Mock.htm" />
-      </HelpTOCNode>
-    </HelpTOCNode>
-    <HelpTOCNode Id="786fcafd-78ef-4d4f-8b5d-8d2fb79c9958" Title="TestClassExtensions Class" Url="html/T-FastMoq.TestClassExtensions.htm">
-      <HelpTOCNode Title="TestClassExtensions Members" Url="html/AllMembers.T-FastMoq.TestClassExtensions.htm" />
-      <HelpTOCNode Id="c516e007-7244-4d1d-a480-6750102f15dd" Title="TestClassExtensions Methods" Url="html/Methods.T-FastMoq.TestClassExtensions.htm">
-=======
     <HelpTOCNode Id="1629c1f3-c9cc-4df5-9166-71b1bd57c460" Title="MockModel(T) Class" Url="html/T-FastMoq.MockModel-1.htm">
       <HelpTOCNode Title="MockModel(T) Members" Url="html/AllMembers.T-FastMoq.MockModel-1.htm" />
       <HelpTOCNode Id="f429f9a7-8b7b-4e75-bbce-95e433544fd6" Title="MockModel(T) Properties" Url="html/Properties.T-FastMoq.MockModel-1.htm">
@@ -218,7 +126,6 @@
     <HelpTOCNode Id="8e71acac-31f2-474c-9273-c38b4bac77f5" Title="TestClassExtensions Class" Url="html/T-FastMoq.TestClassExtensions.htm">
       <HelpTOCNode Title="TestClassExtensions Members" Url="html/AllMembers.T-FastMoq.TestClassExtensions.htm" />
       <HelpTOCNode Id="272b680a-5919-4ac0-9cb2-a4e8cd696414" Title="TestClassExtensions Methods" Url="html/Methods.T-FastMoq.TestClassExtensions.htm">
->>>>>>> 58c4b3fa
         <HelpTOCNode Title="GetField(TObject) Method " Url="html/M-FastMoq.TestClassExtensions.GetField--1.htm" />
         <HelpTOCNode Title="GetFieldValue(TObject) Method " Url="html/M-FastMoq.TestClassExtensions.GetFieldValue--1.htm" />
         <HelpTOCNode Title="GetMember(T, TValue) Method " Url="html/M-FastMoq.TestClassExtensions.GetMember--2.htm" />
