--- conflicted
+++ resolved
@@ -82,9 +82,6 @@
               <div class="TreeNode">
 <img class="TreeNodeImg" onclick="javascript: Toggle(this);" src="../Collapsed.png"/><a class="UnselectedNode" onclick="javascript: return Expand(this);" href="N-FastMoq.htm" target="_self">FastMoq Namespace</a>
 <div class="Hidden">
-<div class="TreeItem">
-<img src="../Item.gif"/><a class="UnselectedNode" onclick="javascript: return SelectNode(this);" href="T-FastMoq.BlazorMockerTestBase-1.htm" target="_self">BlazorMockerTestBase(TComponent) Class</a>
-</div>
 <div class="TreeNode">
 <img class="TreeNodeImg" onclick="javascript: Toggle(this);" src="../Collapsed.png"/><a class="UnselectedNode" onclick="javascript: return Expand(this);" href="T-FastMoq.InstanceModel.htm" target="_self">InstanceModel Class</a>
 <div class="Hidden">
@@ -504,8 +501,6 @@
 </div>
                       </td>
                     </tr>
-<<<<<<< HEAD
-=======
                     <tr data="public;declared;notNetfw;">
                       <td>
                         <img src="../icons/pubmethod.gif" alt="Public method" title="Public method" />
@@ -519,7 +514,6 @@
 </div>
                       </td>
                     </tr>
->>>>>>> 58c4b3fa
                     <tr data="public;declared;notNetfw;">
                       <td>
                         <img src="../icons/pubmethod.gif" alt="Public method" title="Public method" />
@@ -533,8 +527,6 @@
 </div>
                       </td>
                     </tr>
-<<<<<<< HEAD
-=======
                     <tr data="public;static;declared;notNetfw;">
                       <td>
                         <img src="../icons/pubmethod.gif" alt="Public method" title="Public method" />
@@ -549,7 +541,6 @@
 </div>
                       </td>
                     </tr>
->>>>>>> 58c4b3fa
                     <tr data="public;static;declared;notNetfw;">
                       <td>
                         <img src="../icons/pubmethod.gif" alt="Public method" title="Public method" />
