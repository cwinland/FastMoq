--- conflicted
+++ resolved
@@ -1,10 +1,6 @@
 # FastMoq
 
-<<<<<<< HEAD
-Easy and fast extension of [Moq](https://github.com/Moq) Mocking framework for easy mocking and auto injection of classes.
-=======
 Easy and fast extension of [Moq](https://github.com/Moq) Mocking framework for mocking and auto injection of classes.
->>>>>>> 3bafe55a
 
 ## Features
 
