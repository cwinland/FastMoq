--- conflicted
+++ resolved
@@ -41,23 +41,31 @@
   <ItemGroup>
     <Content Include="..\LICENSE.TXT" Link="license.txt" Pack="true" PackagePath="license.txt" />
   </ItemGroup>
+
   <ItemGroup>
-<<<<<<< HEAD
+    <PackageReference Include="Microsoft.AspNetCore.Components" Version="7.*" Condition="'$(TargetFramework)' == 'net7.0'" />
+    <PackageReference Include="Microsoft.AspNetCore.Components.Web" Version="7.*" Condition="'$(TargetFramework)' == 'net7.0'" />
+    <PackageReference Include="Microsoft.AspNetCore.Components" Version="6.*" Condition="'$(TargetFramework)' == 'net6.0'" />
+    <PackageReference Include="Microsoft.AspNetCore.Components.Web" Version="6.*" Condition="'$(TargetFramework)' == 'net6.0'" />
+    <PackageReference Include="Microsoft.AspNetCore.Components" Version="5.*" Condition="'$(TargetFramework)' == 'net5.0'" />
+    <PackageReference Include="Microsoft.AspNetCore.Components.Web" Version="5.*" Condition="'$(TargetFramework)' == 'net5.0'" />
+    <PackageReference Include="Microsoft.AspNetCore.Components" Version="3.*" Condition="'$(TargetFramework)' == 'netcoreapp3.1'" />
+    <PackageReference Include="Microsoft.AspNetCore.Components.Web" Version="3.*" Condition="'$(TargetFramework)' == 'netcoreapp3.1'" />
     <PackageReference Include="bunit" Version="1.9.8" />
-    <PackageReference Include="NuGet.Build.Tasks.Pack" Version="6.3.0">
-=======
+    <PackageReference Include="Microsoft.Extensions.Configuration.Abstractions" Version="7.0.0" />
+    <PackageReference Include="Microsoft.Extensions.DependencyInjection.Abstractions" Version="7.0.0" />
     <PackageReference Include="NuGet.Build.Tasks.Pack" Version="6.4.0">
->>>>>>> 58c4b3fa
       <PrivateAssets>all</PrivateAssets>
       <IncludeAssets>runtime; build; native; contentfiles; buildtransitive</IncludeAssets>
       <ExcludeAssets>analyzers</ExcludeAssets>
-    </PackageReference>
+    </PackageReference>    
     <PackageReference Include="Moq" Version="4.18.2" />
     <PackageReference Include="coverlet.collector" Version="3.2.0">
       <PrivateAssets>all</PrivateAssets>
       <IncludeAssets>runtime; build; native; buildtransitive</IncludeAssets>
       <ExcludeAssets>analyzers</ExcludeAssets>
     </PackageReference>
+    <PackageReference Include="System.Configuration.ConfigurationManager" Version="7.0.0" />
     <PackageReference Include="System.IO.Abstractions" Version="17.*" />
     <PackageReference Include="System.IO.Abstractions.TestingHelpers" Version="17.*" />
 
